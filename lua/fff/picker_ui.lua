local M = {}

local conf = require('fff.conf')
local file_picker = require('fff.file_picker')
local preview = require('fff.file_picker.preview')
local icons = require('fff.file_picker.icons')
local git_utils = require('fff.git_utils')
local utils = require('fff.utils')

local function get_prompt_position()
  local config = M.state.config

  if config and config.layout and config.layout.prompt_position then
    local terminal_width = vim.o.columns
    local terminal_height = vim.o.lines

    return utils.resolve_config_value(
      config.layout.prompt_position,
      terminal_width,
      terminal_height,
      function(value) return utils.is_one_of(value, { 'top', 'bottom' }) end,
      'bottom',
      'layout.prompt_position'
    )
  end

  return 'bottom'
end

local function get_preview_position()
  local config = M.state.config

  if config and config.layout and config.layout.preview_position then
    local terminal_width = vim.o.columns
    local terminal_height = vim.o.lines

    return utils.resolve_config_value(
      config.layout.preview_position,
      terminal_width,
      terminal_height,
      function(value) return utils.is_one_of(value, { 'left', 'right', 'top', 'bottom' }) end,
      'right',
      'layout.preview_position'
    )
  end

  return 'right'
end

--- Function-based config options:
--- config.layout.width: number|function(terminal_width, terminal_height): number
--- config.layout.height: number|function(terminal_width, terminal_height): number
--- config.layout.preview_size: number|function(terminal_width, terminal_height): number
--- config.layout.preview_position: string|function(terminal_width, terminal_height): string
--- config.layout.prompt_position: string|function(terminal_width, terminal_height): string

--- @class LayoutConfig
--- @field total_width number
--- @field total_height number
--- @field start_col number
--- @field start_row number
--- @field preview_position string|function Preview position ('left'|'right'|'top'|'bottom') or function(terminal_width, terminal_height): string
--- @field prompt_position string
--- @field debug_enabled boolean
--- @field preview_width number
--- @field preview_height number
--- @field separator_width number
--- @field file_info_height number

--- Calculate layout dimensions and positions for all windows
--- @param cfg LayoutConfig
--- @return table Layout configuration
function M.calculate_layout_dimensions(cfg)
  local BORDER_SIZE = 2
  local PROMPT_HEIGHT = 2
  local SEPARATOR_WIDTH = 1
  local SEPARATOR_HEIGHT = 1

  if not utils.is_one_of(cfg.preview_position, { 'left', 'right', 'top', 'bottom' }) then
    error('Invalid preview position: ' .. tostring(cfg.preview_position))
  end

  local layout = {}
  local preview_enabled = M.enabled_preview()

  -- Section 1: Base dimensions and bounds checking
  local total_width = math.max(0, cfg.total_width - BORDER_SIZE)
  local total_height = math.max(0, cfg.total_height - BORDER_SIZE - PROMPT_HEIGHT)

  -- Section 2: Calculate dimensions based on preview position
  if cfg.preview_position == 'left' then
    local separator_width = preview_enabled and SEPARATOR_WIDTH or 0
    local list_width = math.max(0, total_width - cfg.preview_width - separator_width)
    local list_height = total_height

    layout.list_col = cfg.start_col + cfg.preview_width + 3 -- +3 for borders and separator
    layout.list_width = list_width
    layout.list_height = list_height
    layout.input_col = layout.list_col
    layout.input_width = list_width

    if preview_enabled then
      layout.preview = {
        col = cfg.start_col + 1,
        row = cfg.start_row + 1,
        width = cfg.preview_width,
        height = list_height,
      }
    end
  elseif cfg.preview_position == 'right' then
    local separator_width = preview_enabled and SEPARATOR_WIDTH or 0
    local list_width = math.max(0, total_width - cfg.preview_width - separator_width)
    local list_height = total_height

    layout.list_col = cfg.start_col + 1
    layout.list_width = list_width
    layout.list_height = list_height
    layout.input_col = layout.list_col
    layout.input_width = list_width

    if preview_enabled then
      layout.preview = {
        col = cfg.start_col + list_width + 3, -- +3 for borders and separator (matches original)
        row = cfg.start_row + 1,
        width = cfg.preview_width,
        height = list_height,
      }
    end
  elseif cfg.preview_position == 'top' then
    local separator_height = preview_enabled and SEPARATOR_HEIGHT or 0
    local list_height = math.max(0, total_height - cfg.preview_height - separator_height)

    layout.list_col = cfg.start_col + 1
    layout.list_width = total_width
    layout.list_height = list_height
    layout.input_col = layout.list_col
    layout.input_width = total_width
    layout.list_start_row = cfg.start_row + (preview_enabled and (cfg.preview_height + separator_height) or 0) + 1

    if preview_enabled then
      layout.preview = {
        col = cfg.start_col + 1,
        row = cfg.start_row + 1,
        width = total_width,
        height = cfg.preview_height,
      }
    end
  else
    local separator_height = preview_enabled and SEPARATOR_HEIGHT or 0
    local list_height = math.max(0, total_height - cfg.preview_height - separator_height)

    layout.list_col = cfg.start_col + 1
    layout.list_width = total_width
    layout.list_height = list_height
    layout.input_col = layout.list_col
    layout.input_width = total_width
    layout.list_start_row = cfg.start_row + 1

    if preview_enabled then
      layout.preview = {
        col = cfg.start_col + 1,
        width = total_width,
        height = cfg.preview_height,
      }
    end
  end

  -- Section 3: Position prompt and adjust row positions
  if cfg.preview_position == 'left' or cfg.preview_position == 'right' then
    if cfg.prompt_position == 'top' then
      layout.input_row = cfg.start_row + 1
      layout.list_row = cfg.start_row + PROMPT_HEIGHT + 1
    else
      layout.list_row = cfg.start_row + 1
      layout.input_row = cfg.start_row + cfg.total_height - BORDER_SIZE
    end

    if layout.preview then
      if cfg.prompt_position == 'top' then
        layout.preview.row = cfg.start_row + 1
        layout.preview.height = cfg.total_height - BORDER_SIZE
      else
        layout.preview.row = cfg.start_row + 1
        layout.preview.height = cfg.total_height - BORDER_SIZE
      end
    end
  else
    local list_start_row = layout.list_start_row
    if cfg.prompt_position == 'top' then
      layout.input_row = list_start_row
      layout.list_row = list_start_row + BORDER_SIZE
      layout.list_height = math.max(0, layout.list_height - BORDER_SIZE)
    else
      layout.list_row = list_start_row
      layout.input_row = list_start_row + layout.list_height + 1
    end

    if cfg.preview_position == 'bottom' and layout.preview then
      if cfg.prompt_position == 'top' then
        layout.preview.row = layout.list_row + layout.list_height + 1
      else
        layout.preview.row = layout.input_row + PROMPT_HEIGHT
      end
    end
  end

  -- Section 4: Position debug panel (if enabled)
  if cfg.debug_enabled and preview_enabled and layout.preview then
    if cfg.preview_position == 'left' or cfg.preview_position == 'right' then
      layout.file_info = {
        width = layout.preview.width,
        height = cfg.file_info_height,
        col = layout.preview.col,
        row = layout.preview.row,
      }
      layout.preview.row = layout.preview.row + cfg.file_info_height + SEPARATOR_HEIGHT + 1
      layout.preview.height = math.max(3, layout.preview.height - cfg.file_info_height - SEPARATOR_HEIGHT - 1)
    else
      layout.file_info = {
        width = layout.preview.width,
        height = cfg.file_info_height,
        col = layout.preview.col,
        row = layout.preview.row,
      }
      layout.preview.row = layout.preview.row + cfg.file_info_height + SEPARATOR_HEIGHT + 1
      layout.preview.height = math.max(3, layout.preview.height - cfg.file_info_height - SEPARATOR_HEIGHT - 1)
    end
  end

  return layout
end

local preview_config = conf.get().preview
if preview_config then preview.setup(preview_config) end

M.state = {
  active = false,
  layout = nil,
  input_win = nil,
  input_buf = nil,
  list_win = nil,
  list_buf = nil,
  file_info_win = nil,
  file_info_buf = nil,
  preview_win = nil,
  preview_buf = nil,

  items = {},
  filtered_items = {},
  cursor = 1,
  top = 1,
  query = '',
  item_line_map = {},

  config = nil,

  ns_id = nil,
  resize_autocmd_id = nil,

  last_status_info = nil,

  search_timer = nil,
  search_debounce_ms = 50, -- Debounce delay for search

  last_preview_file = nil,
}

--- Handle window resize by updating all window positions and sizes
function M.resize_windows()
  if not M.state.active then return end

  local config = M.state.config
  local debug_enabled_in_preview = M.enabled_preview() and config and config.debug and config.debug.show_scores

  -- Recalculate dimensions with current terminal size
  local terminal_width = vim.o.columns
  local terminal_height = vim.o.lines

  local width_ratio = utils.resolve_config_value(
    config.layout.width,
    terminal_width,
    terminal_height,
    utils.is_valid_ratio,
    0.8,
    'layout.width'
  )
  local height_ratio = utils.resolve_config_value(
    config.layout.height,
    terminal_width,
    terminal_height,
    utils.is_valid_ratio,
    0.8,
    'layout.height'
  )

  local width = math.floor(terminal_width * width_ratio)
  local height = math.floor(terminal_height * height_ratio)
  local col = math.floor((vim.o.columns - width) / 2)
  local row = math.floor((vim.o.lines - height) / 2)

  local prompt_position = get_prompt_position()
  local preview_position = get_preview_position()

  local preview_size_ratio = utils.resolve_config_value(
    config.layout.preview_size,
    terminal_width,
    terminal_height,
    utils.is_valid_ratio,
    0.4,
    'layout.preview_size'
  )

  local layout_config = {
    total_width = width,
    total_height = height,
    start_col = col,
    start_row = row,
    preview_position = preview_position,
    prompt_position = prompt_position,
    debug_enabled = debug_enabled_in_preview,
    preview_width = M.enabled_preview() and math.floor(width * preview_size_ratio) or 0,
    preview_height = M.enabled_preview() and math.floor(height * preview_size_ratio) or 0,
    separator_width = 3,
    file_info_height = debug_enabled_in_preview and 10 or 0,
  }

  local layout = M.calculate_layout_dimensions(layout_config)

  -- Update all windows with new layout
  if M.state.list_win and vim.api.nvim_win_is_valid(M.state.list_win) then
    vim.api.nvim_win_set_config(M.state.list_win, {
      relative = 'editor',
      width = layout.list_width,
      height = layout.list_height,
      col = layout.list_col,
      row = layout.list_row,
    })
  end

  if M.state.input_win and vim.api.nvim_win_is_valid(M.state.input_win) then
    vim.api.nvim_win_set_config(M.state.input_win, {
      relative = 'editor',
      width = layout.input_width,
      height = 1,
      col = layout.input_col,
      row = layout.input_row,
    })
  end

  if M.state.preview_win and vim.api.nvim_win_is_valid(M.state.preview_win) and layout.preview then
    vim.api.nvim_win_set_config(M.state.preview_win, {
      relative = 'editor',
      width = layout.preview.width,
      height = layout.preview.height,
      col = layout.preview.col,
      row = layout.preview.row,
    })
  end

  if M.state.file_info_win and vim.api.nvim_win_is_valid(M.state.file_info_win) and layout.file_info then
    vim.api.nvim_win_set_config(M.state.file_info_win, {
      relative = 'editor',
      width = layout.file_info.width,
      height = layout.file_info.height,
      col = layout.file_info.col,
      row = layout.file_info.row,
    })
  end

  -- Re-render with updated window sizes
  M.render_list()
  M.update_preview()
  M.update_status()
end

function M.create_ui()
  local config = M.state.config

  if not M.state.ns_id then M.state.ns_id = vim.api.nvim_create_namespace('fff_picker_status') end

  local debug_enabled_in_preview = M.enabled_preview() and config and config.debug and config.debug.show_scores

  local terminal_width = vim.o.columns
  local terminal_height = vim.o.lines

  -- Calculate width and height (support function or number)
  local width_ratio = utils.resolve_config_value(
    config.layout.width,
    terminal_width,
    terminal_height,
    utils.is_valid_ratio,
    0.8,
    'layout.width'
  )
  local height_ratio = utils.resolve_config_value(
    config.layout.height,
    terminal_width,
    terminal_height,
    utils.is_valid_ratio,
    0.8,
    'layout.height'
  )

  local width = math.floor(terminal_width * width_ratio)
  local height = math.floor(terminal_height * height_ratio)
  local col = math.floor((vim.o.columns - width) / 2)
  local row = math.floor((vim.o.lines - height) / 2)

  local prompt_position = get_prompt_position()
  local preview_position = get_preview_position()

  local preview_size_ratio = utils.resolve_config_value(
    config.layout.preview_size,
    terminal_width,
    terminal_height,
    utils.is_valid_ratio,
    0.4,
    'layout.preview_size'
  )

  local layout_config = {
    total_width = width,
    total_height = height,
    start_col = col,
    start_row = row,
    preview_position = preview_position,
    prompt_position = prompt_position,
    debug_enabled = debug_enabled_in_preview,
    preview_width = M.enabled_preview() and math.floor(width * preview_size_ratio) or 0,
    preview_height = M.enabled_preview() and math.floor(height * preview_size_ratio) or 0,
    separator_width = 3,
    file_info_height = debug_enabled_in_preview and 10 or 0,
  }

  local layout = M.calculate_layout_dimensions(layout_config)

  M.state.input_buf = vim.api.nvim_create_buf(false, true)
  vim.api.nvim_buf_set_option(M.state.input_buf, 'bufhidden', 'wipe')

  M.state.list_buf = vim.api.nvim_create_buf(false, true)
  vim.api.nvim_buf_set_option(M.state.list_buf, 'bufhidden', 'wipe')

  if M.enabled_preview() then
    M.state.preview_buf = vim.api.nvim_create_buf(false, true)
    vim.api.nvim_buf_set_option(M.state.preview_buf, 'bufhidden', 'wipe')
  end

  if debug_enabled_in_preview then
    M.state.file_info_buf = vim.api.nvim_create_buf(false, true)
    vim.api.nvim_buf_set_option(M.state.file_info_buf, 'bufhidden', 'wipe')
  else
    M.state.file_info_buf = nil
  end

  -- Create list window with conditional title based on prompt position
  local list_window_config = {
    relative = 'editor',
    width = layout.list_width,
    height = layout.list_height,
    col = layout.list_col,
    row = layout.list_row,
    border = 'single',
    style = 'minimal',
  }

  local title = ' ' .. (M.state.config.title or 'FFFiles') .. ' '
  -- Only add title if prompt is at bottom - when prompt is top, title should be on input
  if prompt_position == 'bottom' then
    list_window_config.title = title
    list_window_config.title_pos = 'left'
  end

  M.state.list_win = vim.api.nvim_open_win(M.state.list_buf, false, list_window_config)

  -- Create file info window if debug enabled
  if debug_enabled_in_preview and layout.file_info then
    M.state.file_info_win = vim.api.nvim_open_win(M.state.file_info_buf, false, {
      relative = 'editor',
      width = layout.file_info.width,
      height = layout.file_info.height,
      col = layout.file_info.col,
      row = layout.file_info.row,
      border = 'single',
      style = 'minimal',
      title = ' File Info ',
      title_pos = 'left',
    })
  else
    M.state.file_info_win = nil
  end

  -- Create preview window
  if M.enabled_preview() and layout.preview then
    M.state.preview_win = vim.api.nvim_open_win(M.state.preview_buf, false, {
      relative = 'editor',
      width = layout.preview.width,
      height = layout.preview.height,
      col = layout.preview.col,
      row = layout.preview.row,
      border = 'single',
      style = 'minimal',
      title = ' Preview ',
      title_pos = 'left',
    })
  end

  -- Create input window with conditional title based on prompt position
  local input_window_config = {
    relative = 'editor',
    width = layout.input_width,
    height = 1,
    col = layout.input_col,
    row = layout.input_row,
    border = 'single',
    style = 'minimal',
  }

  -- Add title if prompt is at top - title appears above the prompt
  if prompt_position == 'top' then
    input_window_config.title = title
    input_window_config.title_pos = 'left'
  end

  M.state.input_win = vim.api.nvim_open_win(M.state.input_buf, false, input_window_config)

  M.setup_buffers()
  M.setup_windows()
  M.setup_keymaps()

  vim.api.nvim_set_current_win(M.state.input_win)

  preview.set_preview_window(M.state.preview_win)

  M.update_results_sync()
  M.clear_preview()
  M.update_status()

  return true
end

function M.setup_buffers()
  vim.api.nvim_buf_set_name(M.state.input_buf, 'fffile search')
  vim.api.nvim_buf_set_name(M.state.list_buf, 'fffiles list')
  if M.enabled_preview() then vim.api.nvim_buf_set_name(M.state.preview_buf, 'fffile preview') end

  vim.api.nvim_buf_set_option(M.state.input_buf, 'buftype', 'prompt')
  vim.api.nvim_buf_set_option(M.state.input_buf, 'filetype', 'fff_input')

  vim.fn.prompt_setprompt(M.state.input_buf, M.state.config.prompt)

  -- Changing the contents of the input buffer will trigger Neovim to guess the language in order to provide
  -- syntax highlighting. This makes sure that it's always off.
  vim.api.nvim_create_autocmd('Syntax', {
    buffer = M.state.input_buf,
    callback = function() vim.api.nvim_buf_set_option(M.state.input_buf, 'syntax', '') end,
  })

  vim.api.nvim_buf_set_option(M.state.list_buf, 'buftype', 'nofile')
  vim.api.nvim_buf_set_option(M.state.list_buf, 'filetype', 'fff_list')
  vim.api.nvim_buf_set_option(M.state.list_buf, 'modifiable', false)

  if M.state.file_info_buf then
    vim.api.nvim_buf_set_option(M.state.file_info_buf, 'buftype', 'nofile')
    vim.api.nvim_buf_set_option(M.state.file_info_buf, 'filetype', 'fff_file_info')
    vim.api.nvim_buf_set_option(M.state.file_info_buf, 'modifiable', false)
  end

  if M.enabled_preview() then
    vim.api.nvim_buf_set_option(M.state.preview_buf, 'buftype', 'nofile')
    vim.api.nvim_buf_set_option(M.state.preview_buf, 'filetype', 'fff_preview')
    vim.api.nvim_buf_set_option(M.state.preview_buf, 'modifiable', false)
  end
end

function M.setup_windows()
  local hl = M.state.config.hl
  local win_hl = string.format('Normal:%s,FloatBorder:%s,FloatTitle:%s', hl.normal, hl.border, hl.title)

  vim.api.nvim_win_set_option(M.state.input_win, 'wrap', false)
  vim.api.nvim_win_set_option(M.state.input_win, 'cursorline', false)
  vim.api.nvim_win_set_option(M.state.input_win, 'number', false)
  vim.api.nvim_win_set_option(M.state.input_win, 'relativenumber', false)
  vim.api.nvim_win_set_option(M.state.input_win, 'signcolumn', 'no')
  vim.api.nvim_win_set_option(M.state.input_win, 'foldcolumn', '0')
  vim.api.nvim_win_set_option(M.state.input_win, 'winhighlight', win_hl)

  vim.api.nvim_win_set_option(M.state.list_win, 'wrap', false)
  vim.api.nvim_win_set_option(M.state.list_win, 'cursorline', false)
  vim.api.nvim_win_set_option(M.state.list_win, 'number', false)
  vim.api.nvim_win_set_option(M.state.list_win, 'relativenumber', false)
  vim.api.nvim_win_set_option(M.state.list_win, 'signcolumn', 'yes:1') -- Enable signcolumn for git status borders
  vim.api.nvim_win_set_option(M.state.list_win, 'foldcolumn', '0')
  vim.api.nvim_win_set_option(M.state.list_win, 'winhighlight', win_hl)

  if M.enabled_preview() then
    vim.api.nvim_win_set_option(M.state.preview_win, 'wrap', false)
    vim.api.nvim_win_set_option(M.state.preview_win, 'cursorline', false)
    vim.api.nvim_win_set_option(M.state.preview_win, 'number', false)
    vim.api.nvim_win_set_option(M.state.preview_win, 'relativenumber', false)
    vim.api.nvim_win_set_option(M.state.preview_win, 'signcolumn', 'no')
    vim.api.nvim_win_set_option(M.state.preview_win, 'foldcolumn', '0')
    vim.api.nvim_win_set_option(M.state.preview_win, 'winhighlight', win_hl)
  end

<<<<<<< HEAD
  local picker_group = vim.api.nvim_create_augroup('fff_picker_focus', { clear = true })
  local picker_windows = nil

  if M.enabled_preview() then
    picker_windows = { M.state.input_win, M.state.preview_win, M.state.list_win }
  else
    picker_windows = { M.state.input_win, M.state.list_win }
  end

  if M.state.preview_win then table.insert(picker_windows, M.state.preview_win) end
  if M.state.file_info_win then table.insert(picker_windows, M.state.file_info_win) end

  vim.api.nvim_create_autocmd('WinLeave', {
    group = picker_group,
    callback = function()
      if not M.state.active then return end

      local current_win = vim.api.nvim_get_current_win()
      local is_picker_window = false
      for _, win in ipairs(picker_windows) do
        if win and vim.api.nvim_win_is_valid(win) and current_win == win then
          is_picker_window = true
          break
        end
      end

      -- if we current focused on picker window and leaving it
      if is_picker_window then
        vim.defer_fn(function()
          if not M.state.active then return end

          local new_win = vim.api.nvim_get_current_win()
          local entering_picker_window = false

          for _, win in ipairs(picker_windows) do
            if win and vim.api.nvim_win_is_valid(win) and new_win == win then
              entering_picker_window = true
              break
            end
          end

          if not entering_picker_window then M.close() end
        end, 10)
      end
    end,
    desc = 'Close picker when focus leaves picker windows',
  })
=======
  -- Set up autocmd to handle window resizing (e.g., tmux pane switching)
  if not M.state.resize_autocmd_id then
    M.state.resize_autocmd_id = vim.api.nvim_create_autocmd('VimResized', {
      callback = function()
        if M.state.active then
          -- Use vim.schedule to ensure resize happens after all events are processed
          vim.schedule(function() M.resize_windows() end)
        end
      end,
      desc = 'FFF resize windows on terminal size change',
    })
  end
>>>>>>> 888b6f13
end

local function set_keymap(mode, keys, handler, opts)
  local normalized_keys

  if type(keys) == 'string' then
    normalized_keys = { keys }
  elseif type(keys) == 'table' then
    normalized_keys = keys
  else
    normalized_keys = {}
  end

  for _, key in ipairs(normalized_keys) do
    vim.keymap.set(mode, key, handler, opts)
  end
end

function M.setup_keymaps()
  local keymaps = M.state.config.keymaps

  local input_opts = { buffer = M.state.input_buf, noremap = true, silent = true }

  set_keymap('i', keymaps.close, M.close, input_opts)
  set_keymap('i', keymaps.select, M.select, input_opts)
  set_keymap('i', keymaps.select_split, function() M.select('split') end, input_opts)
  set_keymap('i', keymaps.select_vsplit, function() M.select('vsplit') end, input_opts)
  set_keymap('i', keymaps.select_tab, function() M.select('tab') end, input_opts)
  set_keymap('i', keymaps.move_up, M.move_up, input_opts)
  set_keymap('i', keymaps.move_down, M.move_down, input_opts)
  set_keymap('i', keymaps.preview_scroll_up, M.scroll_preview_up, input_opts)
  set_keymap('i', keymaps.preview_scroll_down, M.scroll_preview_down, input_opts)
  set_keymap('i', keymaps.toggle_debug, M.toggle_debug, input_opts)

  local list_opts = { buffer = M.state.list_buf, noremap = true, silent = true }

  set_keymap('n', keymaps.close, M.focus_input_win, list_opts)
  set_keymap('n', keymaps.select, M.select, list_opts)
  set_keymap('n', keymaps.select_split, function() M.select('split') end, list_opts)
  set_keymap('n', keymaps.select_vsplit, function() M.select('vsplit') end, list_opts)
  set_keymap('n', keymaps.select_tab, function() M.select('tab') end, list_opts)
  set_keymap('n', keymaps.move_up, M.move_up, list_opts)
  set_keymap('n', keymaps.move_down, M.move_down, list_opts)
  set_keymap('n', keymaps.preview_scroll_up, M.scroll_preview_up, list_opts)
  set_keymap('n', keymaps.preview_scroll_down, M.scroll_preview_down, list_opts)
  set_keymap('n', keymaps.toggle_debug, M.toggle_debug, list_opts)

  if M.state.preview_buf then
    local preview_opts = { buffer = M.state.preview_buf, noremap = true, silent = true }

    set_keymap('n', keymaps.close, M.focus_input_win, preview_opts)
    set_keymap('n', keymaps.select, M.select, preview_opts)
    set_keymap('n', keymaps.select_split, function() M.select('split') end, preview_opts)
    set_keymap('n', keymaps.select_vsplit, function() M.select('vsplit') end, preview_opts)
    set_keymap('n', keymaps.select_tab, function() M.select('tab') end, preview_opts)
    set_keymap('n', keymaps.toggle_debug, M.toggle_debug, preview_opts)
  end

  vim.keymap.set('i', '<C-w>', function()
    local col = vim.fn.col('.') - 1
    local line = vim.fn.getline('.')
    local prompt_len = #M.state.config.prompt

    if col <= prompt_len then return '' end

    local text_part = line:sub(prompt_len + 1, col)
    local after_cursor = line:sub(col + 1)

    local new_text = text_part:gsub('%S*%s*$', '')
    local new_line = M.state.config.prompt .. new_text .. after_cursor
    local new_col = prompt_len + #new_text

    vim.fn.setline('.', new_line)
    vim.fn.cursor(vim.fn.line('.'), new_col + 1)

    return '' -- Return empty string to prevent default <C-w> behavior
  end, input_opts)

  vim.api.nvim_buf_attach(M.state.input_buf, false, {
    on_lines = function()
      vim.schedule(function() M.on_input_change() end)
    end,
  })
end

function M.focus_input_win()
  if not M.state.active then return end
  if not M.state.input_win or not vim.api.nvim_win_is_valid(M.state.input_win) then return end

  vim.api.nvim_set_current_win(M.state.input_win)

  vim.api.nvim_win_call(M.state.input_win, function() vim.cmd('startinsert!') end)
end

function M.toggle_debug()
  local config_changed = conf.toggle_debug()
  if config_changed then
    local current_query = M.state.query
    local current_items = M.state.items
    local current_cursor = M.state.cursor

    M.close()
    M.open()

    M.state.query = current_query
    M.state.items = current_items
    M.state.cursor = current_cursor
    M.render_list()
    M.update_preview()
    M.update_status()

    vim.schedule(function()
      if M.state.active and M.state.input_win then
        vim.api.nvim_set_current_win(M.state.input_win)
        vim.cmd('startinsert!')
      end
    end)
  else
    M.update_results()
  end
end

--- Handle input change
function M.on_input_change()
  if not M.state.active then return end

  local lines = vim.api.nvim_buf_get_lines(M.state.input_buf, 0, -1, false)
  local prompt_len = #M.state.config.prompt
  local query = ''

  if #lines > 1 then
    -- join without any separator because it is a use case for a path copy from the terminal buffer
    local all_text = table.concat(lines, '')
    if all_text:sub(1, prompt_len) == M.state.config.prompt then
      query = all_text:sub(prompt_len + 1)
    else
      query = all_text
    end

    query = query:gsub('\r', ''):match('^%s*(.-)%s*$') or ''

    vim.api.nvim_buf_set_option(M.state.input_buf, 'modifiable', true)
    vim.api.nvim_buf_set_lines(M.state.input_buf, 0, -1, false, { M.state.config.prompt .. query })

    -- Move cursor to end
    vim.schedule(function()
      if M.state.active and M.state.input_win and vim.api.nvim_win_is_valid(M.state.input_win) then
        vim.api.nvim_win_set_cursor(M.state.input_win, { 1, prompt_len + #query })
      end
    end)
  else
    local full_line = lines[1] or ''
    if full_line:sub(1, prompt_len) == M.state.config.prompt then query = full_line:sub(prompt_len + 1) end
  end

  M.state.query = query

  if M.state.search_timer then
    M.state.search_timer:stop()
    M.state.search_timer:close()
    M.state.search_timer = nil
  end

  M.update_results_sync()
end

function M.update_results() M.update_results_sync() end

function M.update_results_sync()
  if not M.state.active then return end

  if not M.state.current_file_cache then
    local current_buf = vim.api.nvim_get_current_buf()
    if current_buf and vim.api.nvim_buf_is_valid(current_buf) then
      local current_file = vim.api.nvim_buf_get_name(current_buf)
      M.state.current_file_cache = (current_file ~= '' and vim.fn.filereadable(current_file) == 1) and current_file
        or nil
    end
  end

  local prompt_position = get_prompt_position()

  -- Calculate dynamic max_results based on visible window height
  local dynamic_max_results = M.state.config.max_results
  if M.state.list_win and vim.api.nvim_win_is_valid(M.state.list_win) then
    local win_height = vim.api.nvim_win_get_height(M.state.list_win)
    dynamic_max_results = win_height
  else
    dynamic_max_results = M.state.config.max_results or 100
  end

  local results = file_picker.search_files(
    M.state.query,
    dynamic_max_results,
    M.state.config.max_threads,
    M.state.current_file_cache,
    prompt_position == 'bottom'
  )

  -- because the actual files could be different even with same count
  M.state.items = results
  M.state.filtered_items = results

  if prompt_position == 'bottom' then
    M.state.cursor = #results > 0 and #results or 1
  else
    M.state.cursor = 1
  end

  M.render_debounced()
end

function M.render_debounced()
  vim.schedule(function()
    if M.state.active then
      M.render_list()
      M.update_preview()
      M.update_status()
    end
  end)
end

local function shrink_path(path, max_width)
  if #path <= max_width then return path end

  local segments = {}
  for segment in path:gmatch('[^/]+') do
    table.insert(segments, segment)
  end

  if #segments <= 2 then
    return path -- Can't shrink further
  end

  local first = segments[1]
  local last = segments[#segments]
  local ellipsis = '../'

  for middle_count = #segments - 2, 1, -1 do
    local middle_parts = {}
    local start_idx = 2
    local end_idx = math.min(start_idx + middle_count - 1, #segments - 1)

    for i = start_idx, end_idx do
      table.insert(middle_parts, segments[i])
    end

    local middle = table.concat(middle_parts, '/')
    if middle_count < #segments - 2 then middle = middle .. ellipsis end

    local result = first .. '/' .. middle .. '/' .. last
    if #result <= max_width then return result end
  end

  return first .. '/' .. ellipsis .. last
end

local function format_file_display(item, max_width)
  local filename = item.name
  local dir_path = item.directory or ''

  if dir_path == '' and item.relative_path then
    local parent_dir = vim.fn.fnamemodify(item.relative_path, ':h')
    if parent_dir ~= '.' and parent_dir ~= '' then dir_path = parent_dir end
  end

  local base_width = #filename + 1 -- filename + " "
  local path_max_width = max_width - base_width

  if dir_path == '' then return filename, '' end
  local display_path = shrink_path(dir_path, path_max_width)

  return filename, display_path
end

function M.render_list()
  if not M.state.active then return end

  local config = conf.get()
  local items = M.state.filtered_items
  local max_path_width = config.ui and config.ui.max_path_width or 80
  local debug_enabled = config and config.debug and config.debug.show_scores
  local win_height = vim.api.nvim_win_get_height(M.state.list_win)
  local win_width = vim.api.nvim_win_get_width(M.state.list_win)
  local display_count = math.min(#items, win_height)
  local empty_lines_needed = 0

  local prompt_position = get_prompt_position()
  local cursor_line = 0
  if #items > 0 then
    if prompt_position == 'bottom' then
      empty_lines_needed = win_height - display_count
      cursor_line = empty_lines_needed + M.state.cursor
    else
      cursor_line = M.state.cursor
    end
    cursor_line = math.max(1, math.min(cursor_line, win_height))
  end

  local padded_lines = {}
  if prompt_position == 'bottom' then
    for _ = 1, empty_lines_needed do
      table.insert(padded_lines, string.rep(' ', win_width + 5))
    end
  end

  local icon_data = {}
  local path_data = {}

  for i = 1, display_count do
    local item = items[i]

    local icon, icon_hl_group = icons.get_icon_display(item.name, item.extension, false)
    icon_data[i] = { icon, icon_hl_group }

    local frecency = ''
    if debug_enabled then
      local total_frecency = (item.total_frecency_score or 0)
      local access_frecency = (item.access_frecency_score or 0)
      local mod_frecency = (item.modification_frecency_score or 0)

      if total_frecency > 0 then
        local indicator = ''
        if mod_frecency >= 6 then
          indicator = '🔥'
        elseif access_frecency >= 4 then
          indicator = '⭐'
        elseif total_frecency >= 3 then
          indicator = '✨'
        elseif total_frecency >= 1 then
          indicator = '•'
        end
        frecency = string.format(' %s%d', indicator, total_frecency)
      end
    end

    local available_width = math.max(max_path_width - #icon - 1 - #frecency, 40)

    local filename, dir_path = format_file_display(item, available_width)
    path_data[i] = { filename, dir_path }

    local line = string.format('%s %s %s%s', icon, filename, dir_path, frecency)

    local line_len = vim.fn.strdisplaywidth(line)
    local padding = math.max(0, win_width - line_len + 5)
    table.insert(padded_lines, line .. string.rep(' ', padding))
  end

  vim.api.nvim_buf_set_option(M.state.list_buf, 'modifiable', true)
  vim.api.nvim_buf_set_lines(M.state.list_buf, 0, -1, false, padded_lines)
  vim.api.nvim_buf_set_option(M.state.list_buf, 'modifiable', false)

  vim.api.nvim_buf_clear_namespace(M.state.list_buf, M.state.ns_id, 0, -1)

  if #items > 0 and cursor_line > 0 and cursor_line <= win_height then
    vim.api.nvim_win_set_cursor(M.state.list_win, { cursor_line, 0 })

    -- Cursor line highlighting
    vim.api.nvim_buf_add_highlight(
      M.state.list_buf,
      M.state.ns_id,
      M.state.config.hl.active_file,
      cursor_line - 1,
      0,
      -1
    )

    -- Fill remaining width for cursor line
    local current_line = padded_lines[cursor_line] or ''
    local line_len = vim.fn.strdisplaywidth(current_line)
    local remaining_width = math.max(0, win_width - line_len)

    if remaining_width > 0 then
      vim.api.nvim_buf_set_extmark(M.state.list_buf, M.state.ns_id, cursor_line - 1, -1, {
        virt_text = { { string.rep(' ', remaining_width), M.state.config.hl.active_file } },
        virt_text_pos = 'eol',
      })
    end

    for i = 1, display_count do
      local item = items[i]

      local line_idx = empty_lines_needed + i
      local is_cursor_line = line_idx == cursor_line
      local line_content = padded_lines[line_idx]

      if line_content then
        local icon, icon_hl_group = unpack(icon_data[i])
        local filename, dir_path = unpack(path_data[i])

        local score = file_picker.get_file_score(i)
        if score and score.current_file_penalty ~= 0 then vim.print(score.current_file_penalty) end
        local is_current_file = score and score.current_file_penalty and score.current_file_penalty < 0

        -- Icon highlighting
        if icon_hl_group and vim.fn.strdisplaywidth(icon) > 0 then
          local icon_highlight = is_current_file and 'Comment' or icon_hl_group
          vim.api.nvim_buf_add_highlight(
            M.state.list_buf,
            M.state.ns_id,
            icon_highlight,
            line_idx - 1,
            0,
            vim.fn.strdisplaywidth(icon)
          )
        end

        -- Frecency highlighting
        if debug_enabled then
          local star_start, star_end = line_content:find('⭐%d+')
          if star_start then
            vim.api.nvim_buf_add_highlight(
              M.state.list_buf,
              M.state.ns_id,
              M.state.config.hl.frecency,
              line_idx - 1,
              star_start - 1,
              star_end
            )
          end
        end

        local icon_match = line_content:match('^%S+')
        if icon_match and #filename > 0 and #dir_path > 0 then
          local prefix_len = #icon_match + 1 + #filename + 1
          vim.api.nvim_buf_add_highlight(
            M.state.list_buf,
            M.state.ns_id,
            'Comment',
            line_idx - 1,
            prefix_len,
            prefix_len + #dir_path
          )
        end

        if is_current_file then
          if not is_cursor_line then
            vim.api.nvim_buf_add_highlight(M.state.list_buf, M.state.ns_id, 'Comment', line_idx - 1, 0, -1)
          end

          local virt_text_hl = is_cursor_line and M.state.config.hl.active_file or 'Comment'
          vim.api.nvim_buf_set_extmark(M.state.list_buf, M.state.ns_id, line_idx - 1, 0, {
            virt_text = { { ' (current)', virt_text_hl } },
            virt_text_pos = 'right_align',
          })
        end

        local border_char = ' '
        local border_hl = nil

        if item.git_status and git_utils.should_show_border(item.git_status) then
          border_char = git_utils.get_border_char(item.git_status)
          if is_cursor_line then
            border_hl = git_utils.get_border_highlight_selected(item.git_status)
          else
            border_hl = git_utils.get_border_highlight(item.git_status)
          end
        end

        local final_border_hl = border_hl ~= '' and border_hl
          or (is_cursor_line and M.state.config.hl.active_file or '')

        if final_border_hl ~= '' or is_cursor_line then
          vim.api.nvim_buf_set_extmark(M.state.list_buf, M.state.ns_id, line_idx - 1, 0, {
            sign_text = border_char,
            sign_hl_group = final_border_hl ~= '' and final_border_hl or M.state.config.hl.active_file,
            priority = 1000,
          })
        end

        local match_start, match_end = string.find(line_content, M.state.query, 1)
        if match_start and match_end then
          vim.api.nvim_buf_add_highlight(
            M.state.list_buf,
            M.state.ns_id,
            config.hl.matched or 'IncSearch',
            line_idx - 1,
            match_start - 1,
            match_end
          )
        end
      end
    end
  end
end

function M.update_preview()
  if not M.enabled_preview() then return end
  if not M.state.active then return end

  local items = M.state.filtered_items
  if #items == 0 or M.state.cursor > #items then
    M.clear_preview()
    M.state.last_preview_file = nil
    return
  end

  local item = items[M.state.cursor]
  if not item then
    M.clear_preview()
    M.state.last_preview_file = nil
    return
  end

  if M.state.last_preview_file == item.path then return end
  preview.clear()

  M.state.last_preview_file = item.path

  local relative_path = item.relative_path or item.path
  local max_title_width = vim.api.nvim_win_get_width(M.state.preview_win)

  local title
  local target_length = max_title_width

  if #relative_path + 2 <= target_length then
    title = string.format(' %s ', relative_path)
  else
    local available_chars = target_length - 2

    local filename = vim.fn.fnamemodify(relative_path, ':t')
    if available_chars <= 3 then
      title = filename
    else
      if #filename + 5 <= available_chars then
        local normalized_path = vim.fs.normalize(relative_path)
        local path_parts = vim.split(normalized_path, '[/\\]', { plain = false })

        local segments = {}
        for _, part in ipairs(path_parts) do
          if part ~= '' then table.insert(segments, part) end
        end

        local segments_to_show = { filename }
        local current_length = #filename + 4 -- 4 for '../' prefix and spaces

        for i = #segments - 1, 1, -1 do
          local segment = segments[i]
          local new_length = current_length + #segment + 1 -- +1 for '/'

          if new_length <= available_chars then
            table.insert(segments_to_show, 1, segment)
            current_length = new_length
          else
            break
          end
        end

        if #segments_to_show == #segments then
          title = string.format(' %s ', table.concat(segments_to_show, '/'))
        else
          title = string.format(' ../%s ', table.concat(segments_to_show, '/'))
        end
      else
        local truncated_filename = filename:sub(1, available_chars - 3) .. '...'
        title = string.format(' %s ', truncated_filename)
      end
    end
  end

  vim.api.nvim_win_set_config(M.state.preview_win, {
    title = title,
    title_pos = 'left',
  })

  if M.state.file_info_buf then preview.update_file_info_buffer(item, M.state.file_info_buf, M.state.cursor) end

  preview.set_preview_window(M.state.preview_win)
  preview.preview(item.path, M.state.preview_buf)
end

--- Clear preview
function M.clear_preview()
  if not M.state.active then return end
  if not M.enabled_preview() then return end

  vim.api.nvim_win_set_config(M.state.preview_win, {
    title = ' Preview ',
    title_pos = 'left',
  })

  if M.state.file_info_buf then
    vim.api.nvim_buf_set_option(M.state.file_info_buf, 'modifiable', true)
    vim.api.nvim_buf_set_lines(M.state.file_info_buf, 0, -1, false, {
      'File Info Panel',
      '',
      'Select a file to view:',
      '• Comprehensive scoring details',
      '• File size and type information',
      '• Git status integration',
      '• Modification & access timings',
      '• Frecency scoring breakdown',
      '',
      'Navigate: ↑↓ or Ctrl+p/n',
    })
    vim.api.nvim_buf_set_option(M.state.file_info_buf, 'modifiable', false)
  end

  vim.api.nvim_buf_set_option(M.state.preview_buf, 'modifiable', true)
  vim.api.nvim_buf_set_lines(M.state.preview_buf, 0, -1, false, { 'No preview available' })
  vim.api.nvim_buf_set_option(M.state.preview_buf, 'modifiable', false)
end

--- Update status information on the right side of input using virtual text
function M.update_status(progress)
  if not M.state.active or not M.state.ns_id then return end
  local status_info

  if progress and progress.is_scanning then
    status_info = string.format('Indexing files %d', progress.scanned_files_count)
  else
    local search_metadata = file_picker.get_search_metadata()
    if #M.state.query < 2 then
      status_info = string.format('%d', search_metadata.total_files)
    else
      status_info = string.format('%d/%d', search_metadata.total_matched, search_metadata.total_files)
    end
  end

  if status_info == M.state.last_status_info then return end

  M.state.last_status_info = status_info

  vim.api.nvim_buf_clear_namespace(M.state.input_buf, M.state.ns_id, 0, -1)

  local win_width = vim.api.nvim_win_get_width(M.state.input_win)
  local available_width = win_width - 2 -- Account for borders
  local status_len = #status_info

  local col_position = available_width - status_len

  vim.api.nvim_buf_set_extmark(M.state.input_buf, M.state.ns_id, 0, 0, {
    virt_text = { { status_info, 'LineNr' } },
    virt_text_win_col = col_position,
  })
end

function M.move_up()
  if not M.state.active then return end
  if #M.state.filtered_items == 0 then return end

  M.state.cursor = math.max(M.state.cursor - 1, 1)

  M.render_list()
  M.update_preview()
  M.update_status()
end

function M.move_down()
  if not M.state.active then return end
  if #M.state.filtered_items == 0 then return end

  M.state.cursor = math.min(M.state.cursor + 1, #M.state.filtered_items)

  M.render_list()
  M.update_preview()
  M.update_status()
end

--- Scroll preview up by half window height
function M.scroll_preview_up()
  if not M.state.active or not M.state.preview_win then return end

  local win_height = vim.api.nvim_win_get_height(M.state.preview_win)
  local scroll_lines = math.floor(win_height / 2)

  preview.scroll(-scroll_lines)
end

--- Scroll preview down by half window height
function M.scroll_preview_down()
  if not M.state.active or not M.state.preview_win then return end

  local win_height = vim.api.nvim_win_get_height(M.state.preview_win)
  local scroll_lines = math.floor(win_height / 2)

  preview.scroll(scroll_lines)
end

--- Find the first visible window with a normal file buffer
--- @return number|nil Window ID of the first suitable window, or nil if none found
local function find_suitable_window()
  local current_tabpage = vim.api.nvim_get_current_tabpage()
  local windows = vim.api.nvim_tabpage_list_wins(current_tabpage)

  for _, win in ipairs(windows) do
    if vim.api.nvim_win_is_valid(win) then
      local buf = vim.api.nvim_win_get_buf(win)
      if vim.api.nvim_buf_is_valid(buf) then
        local buftype = vim.api.nvim_buf_get_option(buf, 'buftype')
        local modifiable = vim.api.nvim_buf_get_option(buf, 'modifiable')
        local filetype = vim.api.nvim_buf_get_option(buf, 'filetype')

        local is_picker_window = (
          win == M.state.input_win
          or win == M.state.list_win
          or win == M.state.preview_win
          or win == M.state.file_info_win
        )

        if
          (buftype == '' or buftype == 'acwrite')
          and modifiable
          and not is_picker_window
          and filetype ~= 'undotree'
        then
          return win
        end
      end
    end
  end

  return nil
end

function M.select(action)
  if not M.state.active then return end

  local items = M.state.filtered_items
  if #items == 0 or M.state.cursor > #items then return end

  local item = items[M.state.cursor]
  if not item then return end

  action = action or 'edit'

  local relative_path = vim.fn.fnamemodify(item.path, ':.')
  vim.cmd('stopinsert')
  M.close()

  if action == 'edit' then
    local current_buf = vim.api.nvim_get_current_buf()
    local current_buftype = vim.api.nvim_buf_get_option(current_buf, 'buftype')
    local current_buf_modifiable = vim.api.nvim_buf_get_option(current_buf, 'modifiable')

    -- If current active buffer is not a normal buffer we find a suitable window with a tab otherwise opening a new split
    if current_buftype ~= '' or not current_buf_modifiable then
      local suitable_win = find_suitable_window()
      if suitable_win then
        vim.api.nvim_set_current_win(suitable_win)
      else
        vim.cmd('split ' .. vim.fn.fnameescape(relative_path))
        return
      end
    end

    vim.cmd('edit ' .. vim.fn.fnameescape(relative_path))
  elseif action == 'split' then
    vim.cmd('split ' .. vim.fn.fnameescape(relative_path))
  elseif action == 'vsplit' then
    vim.cmd('vsplit ' .. vim.fn.fnameescape(relative_path))
  elseif action == 'tab' then
    vim.cmd('tabedit ' .. vim.fn.fnameescape(relative_path))
  end
end

function M.close()
  if not M.state.active then return end

  vim.cmd('stopinsert')
  M.state.active = false

  local windows = {
    M.state.input_win,
    M.state.list_win,
    M.state.preview_win,
  }

  if M.state.file_info_win then table.insert(windows, M.state.file_info_win) end

  for _, win in ipairs(windows) do
    if win and vim.api.nvim_win_is_valid(win) then vim.api.nvim_win_close(win, true) end
  end

  local buffers = {
    M.state.input_buf,
    M.state.list_buf,
    M.state.file_info_buf,
  }
  if M.enabled_preview() then buffers[#buffers + 1] = M.state.preview_buf end

  for _, buf in ipairs(buffers) do
    if buf and vim.api.nvim_buf_is_valid(buf) then
      vim.api.nvim_buf_clear_namespace(buf, -1, 0, -1)

      if buf == M.state.preview_buf then preview.clear_buffer(buf) end

      vim.api.nvim_buf_delete(buf, { force = true })
    end
  end

  M.state.input_win = nil
  M.state.list_win = nil
  M.state.file_info_win = nil
  M.state.preview_win = nil
  M.state.input_buf = nil
  M.state.list_buf = nil
  M.state.file_info_buf = nil
  M.state.preview_buf = nil
  M.state.items = {}
  M.state.filtered_items = {}
  M.state.cursor = 1
  M.state.query = ''
  M.state.ns_id = nil
  M.state.last_preview_file = nil
  M.state.current_file_cache = nil

  if M.state.search_timer then
    M.state.search_timer:stop()
    M.state.search_timer:close()
    M.state.search_timer = nil
  end

<<<<<<< HEAD
  -- Clean up picker focus autocmds
  pcall(vim.api.nvim_del_augroup_by_name, 'fff_picker_focus')
=======
  -- Clean up resize autocmd
  if M.state.resize_autocmd_id then
    vim.api.nvim_del_autocmd(M.state.resize_autocmd_id)
    M.state.resize_autocmd_id = nil
  end
>>>>>>> 888b6f13
end

function M.open(opts)
  if M.state.active then return end

  local base_path = opts and opts.cwd or vim.fn.getcwd()

  local current_buf = vim.api.nvim_get_current_buf()
  if current_buf and vim.api.nvim_buf_is_valid(current_buf) then
    local current_file = vim.api.nvim_buf_get_name(current_buf)
    if current_file ~= '' and vim.fn.filereadable(current_file) == 1 then
      local absolute_path = vim.fn.fnamemodify(current_file, ':p')
      local relative_path =
        vim.fn.fnamemodify(vim.fn.resolve(absolute_path), ':s?' .. vim.fn.escape(base_path, '\\') .. '/??')
      M.state.current_file_cache = relative_path
    else
      M.state.current_file_cache = nil
    end
  else
    M.state.current_file_cache = nil
  end

  if not file_picker.is_initialized() then
    if not file_picker.setup() then
      vim.notify('Failed to initialize file picker', vim.log.levels.ERROR)
      return
    end
  end

  local config = conf.get()
  M.state.config = vim.tbl_deep_extend('force', config or {}, opts or {})

  if not M.create_ui() then
    vim.notify('Failed to create picker UI', vim.log.levels.ERROR)
    return
  end

  M.state.active = true
  vim.cmd('startinsert!')

  M.monitor_scan_progress(0)
end

function M.monitor_scan_progress(iteration)
  if not M.state.active then return end

  local progress = file_picker.get_scan_progress()

  if progress.is_scanning then
    M.update_status(progress)

    local timeout
    if iteration < 10 then
      timeout = 100
    elseif iteration < 20 then
      timeout = 300
    else
      timeout = 500
    end

    vim.defer_fn(function() M.monitor_scan_progress(iteration + 1) end, timeout)
  else
    M.update_results()
  end
end

M.enabled_preview = function()
  local preview_state = nil

  if M and M.state and M.state.config then preview_state = M.state.config.preview end
  if not preview_state then return true end

  return preview_state.enabled
end

return M<|MERGE_RESOLUTION|>--- conflicted
+++ resolved
@@ -602,7 +602,6 @@
     vim.api.nvim_win_set_option(M.state.preview_win, 'winhighlight', win_hl)
   end
 
-<<<<<<< HEAD
   local picker_group = vim.api.nvim_create_augroup('fff_picker_focus', { clear = true })
   local picker_windows = nil
 
@@ -650,7 +649,6 @@
     end,
     desc = 'Close picker when focus leaves picker windows',
   })
-=======
   -- Set up autocmd to handle window resizing (e.g., tmux pane switching)
   if not M.state.resize_autocmd_id then
     M.state.resize_autocmd_id = vim.api.nvim_create_autocmd('VimResized', {
@@ -663,7 +661,6 @@
       desc = 'FFF resize windows on terminal size change',
     })
   end
->>>>>>> 888b6f13
 end
 
 local function set_keymap(mode, keys, handler, opts)
@@ -1477,16 +1474,13 @@
     M.state.search_timer = nil
   end
 
-<<<<<<< HEAD
   -- Clean up picker focus autocmds
   pcall(vim.api.nvim_del_augroup_by_name, 'fff_picker_focus')
-=======
   -- Clean up resize autocmd
   if M.state.resize_autocmd_id then
     vim.api.nvim_del_autocmd(M.state.resize_autocmd_id)
     M.state.resize_autocmd_id = nil
   end
->>>>>>> 888b6f13
 end
 
 function M.open(opts)
